--- conflicted
+++ resolved
@@ -23,13 +23,8 @@
 # Added by cargo
 
 /target
-<<<<<<< HEAD
-callisto/scenarios/Google API credentials.json
-callisto/scenarios/authorized_users.json
-=======
 
 # Added by me
 node_modules/
 authorized_users.json
 Google\ API\ Credentials.json
->>>>>>> b2b3e2cd
