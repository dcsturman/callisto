import {
  Acceleration,
  EntityRefreshCallback,
  EntityList,
  FlightPathResult,
  ShipDesignTemplates,
  ShipDesignTemplate,
} from "./Universal";
import { FireActionMsg } from "./Controls";
import { Effect } from "./Effects";
import { StatusCodes, getReasonPhrase } from "http-status-codes";

<<<<<<< HEAD
const address = "localhost";
const port = "30000";
=======
export const CALLISTO_BACKEND = process.env.REACT_APP_CALLISTO_BACKEND || "localhost:30000";

type AuthResponse = {
  email: string;
  key: string;
};

function validate_response(
  response: Response,
  setToken: (token: string | null) => void
): Response {
  if (response.ok) {
    return response;
  } else {
    if (
      response.status === StatusCodes.UNAUTHORIZED ||
      response.status === StatusCodes.FORBIDDEN
    ) {
      console.log(
        "(ServerManager.validate_response) Clearing token: " +
          getReasonPhrase(response.status)
      );
      setToken(null);
    }
    console.log(
      "(ServerManager.validate_response) Response not ok: " +
        response.statusText
    );
    throw new Error(response.statusText);
  }
}

function handle_network_error(
  error: Error,
  setToken: (token: string | null) => void
) {
  setToken(null);
  console.error("(ServerManager.handle_network_error) Network Error: " + error);
}

export function login(
  code: string,
  setEmail: (email: string) => void,
  setToken: (token: string | null) => void
) {
  fetch(`http://${CALLISTO_BACKEND}/login`, {
    method: "POST",
    headers: {
      "Content-Type": "application/json",
    },
    body: JSON.stringify({ code: code }),
  })
    .then((response) => validate_response(response, setToken).text())
    .then((body) => JSON.parse(body) as AuthResponse)
    .then((authResponse: AuthResponse) => {
      setEmail(authResponse.email);
      setToken(authResponse.key);
    })
    .catch((error) => handle_network_error(error, setToken));
}
>>>>>>> 1c3b40f7

export function addShip(
  name: string,
  position: [number, number, number],
  velocity: [number, number, number],
  acceleration: [number, number, number],
  design: string,
  callBack: EntityRefreshCallback,
  token: string,
  setToken: (token: string | null) => void
) {
  console.log(
    `Adding Ship ${name}: Position ${position}, Velocity ${velocity}, Acceleration ${acceleration}`
  );

  let payload = {
    name: name,
    position: position,
    velocity: velocity,
    acceleration: acceleration,
    design: design,
  };

  fetch(`http://${CALLISTO_BACKEND}/add_ship`, {
    method: "POST",
    headers: {
      "Content-Type": "application/json",
      Authorization: token,
    },
    mode: "cors",
    body: JSON.stringify(payload),
  })
    .then((response) => validate_response(response, setToken).json())
    .then(() => getEntities(callBack, token, setToken))
    .catch((error) => handle_network_error(error, setToken));
}

export function removeEntity(
  target: string,
  callBack: EntityRefreshCallback,
  token: string,
  setToken: (token: string | null) => void
) {
  fetch(`http://${CALLISTO_BACKEND}/remove`, {
    method: "POST",
    headers: {
      "Content-Type": "application/json",
      Authorization: token,
    },
    mode: "cors",
    body: JSON.stringify(target),
  })
    .then((response) => validate_response(response, setToken).json())
    .then(() => getEntities(callBack, token, setToken))
    .catch((error) => handle_network_error(error, setToken));
}

export async function setPlan(
  target: string,
  plan: [Acceleration, Acceleration | null],
  callBack: EntityRefreshCallback,
  token: string,
  setToken: (token: string | null) => void
) {
  let plan_arr = [];

  // Since the Rust backend just expects null values in flight plans to be skipped
  // we have to custom build the body.
  if (plan[1] == null) {
    plan_arr = [plan[0]];
  } else {
    plan_arr = [plan[0], plan[1]];
  }
  let payload = { name: target, plan: plan_arr };

  fetch(`http://${CALLISTO_BACKEND}/set_plan`, {
    method: "POST",
    headers: {
      "Content-Type": "application/json",
      Authorization: token,
    },
    mode: "cors",
    body: JSON.stringify(payload),
  })
    .then((response) => {
      if (response.status === StatusCodes.BAD_REQUEST) {
        let msg = response.text();
        alert(
          `Proposed plan cannot be assigned: ${JSON.stringify(
            payload
          )} because ${msg}`
        );
        console.log(
          `Invalid plan provided: ${JSON.stringify(payload)} because ${msg}`
        );
      } else {
        validate_response(response, setToken).json();
        getEntities(callBack, token, setToken);
      }
    })
    .catch((error) => handle_network_error(error, setToken));
}

export function nextRound(
  fireActions: FireActionMsg,
  setEvents: (events: Effect[] | null) => void,
  callBack: EntityRefreshCallback,
  token: string,
  setToken: (token: string | null) => void
) {
  fetch(`http://${CALLISTO_BACKEND}/update`, {
    method: "POST",
    headers: {
      "Content-Type": "application/json",
      Authorization: token,
    },
    body: JSON.stringify(Object.entries(fireActions)),
    mode: "cors",
  })
    .then((response) => validate_response(response, setToken).json())
    .then((events) => setEvents(events))
    .then(() => getEntities(callBack, token, setToken))
    .catch((error) => handle_network_error(error, setToken));
}

export function computeFlightPath(
  entity_name: string | null,
  end_pos: [number, number, number],
  end_vel: [number, number, number],
  setProposedPlan: (plan: FlightPathResult | null) => void,
  target_vel: [number, number, number] | null = null,
  standoff: number | null = null,
  token: string,
  setToken: (token: string | null) => void
) {
  if (entity_name == null) {
    setProposedPlan(null);
    return;
  }
  let payload = {
    entity_name: entity_name,
    end_pos: end_pos,
    end_vel: end_vel,
    target_velocity: target_vel,
    standoff_distance: standoff,
  };

  fetch(`http://${CALLISTO_BACKEND}/compute_path`, {
    method: "POST",
    headers: {
      "Content-Type": "application/json",
      Authorization: token,
    },
    mode: "cors",
    body: JSON.stringify(payload),
  })
    .then((response) => validate_response(response, setToken).json())
    .then((plan) => setProposedPlan(plan))
    .catch((error) => handle_network_error(error, setToken));
}

export function launchMissile(
  source: string,
  target: string,
  callback: EntityRefreshCallback,
  token: string,
  setToken: (token: string | null) => void
) {
  let payload = {
    source: source,
    target: target,
  };

  fetch(`http://${CALLISTO_BACKEND}/launch_missile`, {
    method: "POST",
    headers: {
      "Content-Type": "application/json",
      Authorization: token,
    },
    mode: "cors",
    body: JSON.stringify(payload),
  })
    .then((response) => validate_response(response, setToken).json())
    .then(() => getEntities(callback, token, setToken))
    .catch((error) => handle_network_error(error, setToken));
}

export function getEntities(
  callback: EntityRefreshCallback,
  token: string,
  setToken: (token: string | null) => void
) {
  return fetch(`http://${CALLISTO_BACKEND}/`, {
    headers: {
      Authorization: token,
    },
  })
    .then((response) => validate_response(response, setToken).json())
    .then((json) => EntityList.parse(json))
    .then((entities) => {
      console.log(`Received Entities: ${JSON.stringify(entities)}`);
      callback(entities);
    })
    .catch((error) => handle_network_error(error, setToken));
}

export async function getTemplates(
  callBack: (templates: ShipDesignTemplates) => void,
  token: string,
  setToken: (token: string | null) => void
) {
  return fetch(`http://${CALLISTO_BACKEND}/designs`, {
    headers: {
      Authorization: token,
    },
  })
    .then((response) => validate_response(response, setToken).json())
    .then((json: any) => {
      let templates: { [key: string]: ShipDesignTemplate } = {};
      Object.entries(json).forEach((entry: [string, any]) => {
        let currentTemplate: ShipDesignTemplate = ShipDesignTemplate.parse(
          entry[1]
        );
        templates[entry[0]] = currentTemplate;
      });
      return templates;
    })
    .then((templates: ShipDesignTemplates) => {
      console.log("Received Templates: ");
      for (let v of Object.values(templates)) {
        console.log(` ${v.name}`);
      }
      callBack(templates);
    })
    .catch((error) => handle_network_error(error, setToken));
}<|MERGE_RESOLUTION|>--- conflicted
+++ resolved
@@ -10,10 +10,6 @@
 import { Effect } from "./Effects";
 import { StatusCodes, getReasonPhrase } from "http-status-codes";
 
-<<<<<<< HEAD
-const address = "localhost";
-const port = "30000";
-=======
 export const CALLISTO_BACKEND = process.env.REACT_APP_CALLISTO_BACKEND || "localhost:30000";
 
 type AuthResponse = {
@@ -74,7 +70,6 @@
     })
     .catch((error) => handle_network_error(error, setToken));
 }
->>>>>>> 1c3b40f7
 
 export function addShip(
   name: string,
