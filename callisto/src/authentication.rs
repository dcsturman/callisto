--- conflicted
+++ resolved
@@ -109,14 +109,7 @@
         self.web_server.clone()
     }
 
-<<<<<<< HEAD
-    // Unfortunately have to skip coverage on authenticate_google_user as I'm not
-    // sure how to build a test with a valid code.
-    // TODO: Get Coverage skipping to work.
-    pub async fn authenticate_google_user(
-=======
     async fn authenticate_user(
->>>>>>> 86f99bfb
         &self,
         code: &str,
     ) -> Result<(String, GoogleProfile), Box<dyn Error>> {
@@ -522,7 +515,7 @@
     #[should_panic]
     async fn test_bad_credentials_file() {
         const BAD_FILE: &str = "./not_there_file.json";
-        let authenticator =  Authenticator::new("http://localhost:3000", BAD_FILE.to_string(), "", "http://localhost:3000".to_string()).await; // This should fail.
+        let authenticator =  GoogleAuthenticator::new("http://localhost:3000", BAD_FILE.to_string(), "", "http://localhost:3000".to_string()).await; // This should fail.
         assert!(authenticator.credentials.client_id.is_empty());
     }
 
@@ -563,7 +556,7 @@
     #[test_log::test(tokio::test)]
     #[cfg_attr(feature = "ci", ignore)]
     async fn test_fetch_google_public_keys() {
-        let mut authenticator = Authenticator::new("http://localhost:3000", format!("{}/{}", LOCAL_SECRETS_DIR, GOOGLE_CREDENTIALS_FILE), "", "http://localhost:3000").await;
+        let mut authenticator = GoogleAuthenticator::new("http://localhost:3000", format!("{}/{}", LOCAL_SECRETS_DIR, GOOGLE_CREDENTIALS_FILE), "", "http://localhost:3000".to_string()).await;
         authenticator.fetch_google_public_keys().await;
         assert!(authenticator.public_keys.is_some());
     }
